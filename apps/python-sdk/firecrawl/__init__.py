--- conflicted
+++ resolved
@@ -13,11 +13,7 @@
 
 from .firecrawl import FirecrawlApp, JsonConfig, ScrapeOptions # noqa
 
-<<<<<<< HEAD
-__version__ = "2.1.0"
-=======
 __version__ = "2.1.1"
->>>>>>> 2c72097c
 
 # Define the logger for the Firecrawl project
 logger: logging.Logger = logging.getLogger("firecrawl")
